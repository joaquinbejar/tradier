--- conflicted
+++ resolved
@@ -1,7 +1,7 @@
 use crate::config::Config;
 use crate::constants::TRADIER_WS_BASE_URL;
 use crate::wssession::session::{Session, SessionType};
-use crate::Result;
+use crate::{Error, Result};
 use futures_util::{SinkExt, StreamExt};
 use serde::{Deserialize, Serialize};
 use std::fmt::{Display, Formatter};
@@ -44,16 +44,16 @@
     }
 }
 impl TryFrom<&str> for MarketSessionFilter {
-    type Error = Box<dyn Error>;
-
-    fn try_from(value: &str) -> Result<Self, Self::Error> {
+    type Error = Error;
+
+    fn try_from(value: &str) -> Result<Self> {
         match value {
             "trade" => Ok(MarketSessionFilter::TRADE),
             "quote" => Ok(MarketSessionFilter::QUOTE),
             "summary" => Ok(MarketSessionFilter::SUMMARY),
             "timesale" => Ok(MarketSessionFilter::TIMESALE),
             "tradex" => Ok(MarketSessionFilter::TRADEX),
-            _ => Err(format!("Unsupported MarketSessionFilter: {}", value).into()),
+            _ => Err(Error::UnsupportedMarketFilter(value.to_owned())),
         }
     }
 }
@@ -116,13 +116,8 @@
     /// # Returns
     /// - `Ok(Message)`: The WebSocket message if serialization is successful.
     /// - `Err(Box<dyn Error>)`: An error if serialization fails.
-<<<<<<< HEAD
     pub fn get_message(&self) -> Result<Message> {
-        let result_payload_json = serde_json::to_value(self);
-=======
-    pub fn get_message(&self) -> Result<Message, Box<dyn Error>> {
-        let result_payload_json = dbg!(serde_json::to_string(self));
->>>>>>> 2de879c7
+        let result_payload_json = serde_json::to_string(self);
         match result_payload_json {
             Ok(value) => Ok(Message::Text(value.to_string())),
             Err(e) => {
